name: Main

on:
  push:
    branches:
      - main
  pull_request:
    types: [opened, synchronize, reopened, ready_for_review]

jobs:
  quality:
    runs-on: ubuntu-latest
    steps:
      - name: Check out
        uses: actions/checkout@v4
        with:
          submodules: true

      - uses: actions/cache@v4
        with:
          path: ~/.cache/pre-commit
          key: pre-commit-${{ hashFiles('.pre-commit-config.yaml') }}

      - name: Set up the environment
        uses: ./.github/actions/setup-python-env

      - name: Run checks
        run: make check

  type-check:
    runs-on: ubuntu-latest
    strategy:
      matrix:
        python-version: ["3.12", "3.13"]
      fail-fast: false
    defaults:
      run:
        shell: bash
    steps:
      - name: Check out
        uses: actions/checkout@v4
        with:
          submodules: true

      - name: Set up the environment
        uses: ./.github/actions/setup-python-env
        with:
          python-version: ${{ matrix.python-version }}

      # TODO: re-enable tests when we have an environment that doesn't require a GPU for CI testing
      #     - name: Run tests
      #       run: uv run python -m pytest tests

      - name: Check typing
        run: uv run mypy

<<<<<<< HEAD
  # TODO: re-enable documentation checks when we start documentation
  # check-docs:
  #   runs-on: ubuntu-latest
  #   steps:
  #     - name: Check out
  #       uses: actions/checkout@v4
=======
  check-docs:
    runs-on: ubuntu-latest
    steps:
      - name: Check out
        uses: actions/checkout@v4
        with:
          submodules: true
>>>>>>> 81cf6d8b

  #     - name: Set up the environment
  #       uses: ./.github/actions/setup-python-env

  #     - name: Check if documentation can be built
  #       run: uv run mkdocs build -s<|MERGE_RESOLUTION|>--- conflicted
+++ resolved
@@ -54,22 +54,16 @@
       - name: Check typing
         run: uv run mypy
 
-<<<<<<< HEAD
+
   # TODO: re-enable documentation checks when we start documentation
   # check-docs:
   #   runs-on: ubuntu-latest
   #   steps:
   #     - name: Check out
   #       uses: actions/checkout@v4
-=======
-  check-docs:
-    runs-on: ubuntu-latest
-    steps:
-      - name: Check out
-        uses: actions/checkout@v4
-        with:
-          submodules: true
->>>>>>> 81cf6d8b
+  #      with:
+  #        submodules: true
+
 
   #     - name: Set up the environment
   #       uses: ./.github/actions/setup-python-env
